--- conflicted
+++ resolved
@@ -2,14 +2,10 @@
   <PropertyGroup>
     <TargetFramework>netcoreapp2.1</TargetFramework>
     <IsPackable>false</IsPackable>
-    <Version>1.0.2</Version>
-    <AssemblyVersion>1.0.2</AssemblyVersion>
-<<<<<<< HEAD
-    <FileVersion>2019.108.1722.309</FileVersion>
+    <Version>1.0.3</Version>
+    <AssemblyVersion>1.0.3</AssemblyVersion>
+    <FileVersion>2019.216.1770.309</FileVersion>
     <StartupObject>Test.Cave.Data.TestRunner</StartupObject>
-=======
-    <FileVersion>2019.212.2152.3935</FileVersion>
->>>>>>> f5649740
   </PropertyGroup>
   <ItemGroup>
     <PackageReference Include="nunit" Version="3.11.0" />
