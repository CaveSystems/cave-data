using System;
using System.Collections.Generic;
using System.IO;
using System.Text;
using Cave.IO;

namespace Cave.Data
{
    /// <summary>Provides writing of csv files using a struct or class.</summary>
    public sealed class CsvWriter : IDisposable
    {
        DataWriter writer;

        #region IDisposable Support

        /// <summary>Releases unmanaged and - optionally - managed resources.</summary>
        /// <param name="disposing">
        ///     <c>true</c> to release both managed and unmanaged resources; <c>false</c> to release only
        ///     unmanaged resources.
        /// </param>
        void Dispose(bool disposing)
        {
            if (disposing)
            {
                if (CloseBaseStream)
                {
                    if (writer != null)
                    {
                        writer.BaseStream.Dispose();
                    }
                }

                writer = null;
            }
        }

        #endregion

        #region constructor

        /// <summary>Initializes a new instance of the <see cref="CsvWriter" /> class.</summary>
        /// <param name="layout">The table layout.</param>
        /// <param name="fileName">Filename to write to.</param>
        /// <param name="properties">Extended properties.</param>
        public CsvWriter(RowLayout layout, string fileName, CsvProperties properties = default)
            : this(layout, File.Create(fileName), properties, true)
        {
        }

        /// <summary>Initializes a new instance of the <see cref="CsvWriter" /> class.</summary>
        /// <param name="properties">Extended properties.</param>
        /// <param name="layout">The table layout.</param>
        /// <param name="stream">The stream.</param>
        /// <param name="closeBaseStream">if set to <c>true</c> [close base stream on close].</param>
        public CsvWriter(RowLayout layout, Stream stream, CsvProperties properties = default, bool closeBaseStream = false)
        {
            BaseStream = stream ?? throw new ArgumentNullException(nameof(stream));
            Layout = layout ?? throw new ArgumentNullException(nameof(layout));
            Properties = properties.Valid ? properties : CsvProperties.Default;
            CloseBaseStream = closeBaseStream;
            writer = new DataWriter(stream, Properties.Encoding, Properties.NewLineMode);
            if (Properties.NoHeader)
            {
                return;
            }

            // write header
            for (var i = 0; i < Layout.FieldCount; i++)
            {
                if (i > 0)
                {
                    writer.Write(Properties.Separator);
                }

                if (Properties.StringMarker.HasValue)
                {
                    writer.Write(Properties.StringMarker.Value);
                }

                writer.Write(Layout[i].NameAtDatabase);
                if (Properties.StringMarker.HasValue)
                {
                    writer.Write(Properties.StringMarker.Value);
                }
            }

            writer.WriteLine();
            writer.Flush();
        }

        #endregion

        #region properties

        /// <summary>Gets the underlying base stream.</summary>
        public Stream BaseStream { get; }

        /// <summary>Gets the <see cref="CsvProperties" />.</summary>
        public CsvProperties Properties { get; }

        /// <summary>Gets the row layout.</summary>
        public RowLayout Layout { get; }

        /// <summary>Gets a value indicating whether [close base stream on close].</summary>
        /// <value><c>true</c> if [close base stream on close]; otherwise, <c>false</c>.</value>
        public bool CloseBaseStream { get; }

        #endregion

        #region public static functions

        /// <summary>Creates a string representation of the specified row.</summary>
        /// <typeparam name="TStruct">The structure type.</typeparam>
        /// <param name="row">The row.</param>
        /// <param name="provider">The format provider used for each field.</param>
        /// <returns>Returns a new string representing the row.</returns>
        public static string RowToString<TStruct>(TStruct row, IFormatProvider provider)
            where TStruct : struct
        {
            var layout = RowLayout.CreateTyped(typeof(TStruct));
            return RowToString(CsvProperties.Default, layout, layout.GetRow(row), provider);
        }

        /// <summary>Creates a string representation of the specified row.</summary>
        /// <param name="properties">The csv properties.</param>
        /// <param name="layout">The row layout.</param>
        /// <param name="row">The row.</param>
        /// <returns>Returns a new string representing the row.</returns>
        public static string RowToString(CsvProperties properties, RowLayout layout, Row row)
        {
<<<<<<< HEAD
            return RowToString(properties, layout, row, null);
        }

        /// <summary>Creates a string representation of the specified row.</summary>
        /// <param name="properties">The csv properties.</param>
        /// <param name="layout">The row layout.</param>
        /// <param name="row">The row.</param>
        /// <param name="provider">The format provider used for each field (optional, defaults to properties.Format).</param>
        /// <returns>Returns a new string representing the row.</returns>
        public static string RowToString(CsvProperties properties, RowLayout layout, Row row, IFormatProvider provider)
        {
            if (provider == null) provider = properties.Format;
=======
            if (row == null) throw new ArgumentNullException(nameof(row));
            if (layout == null) throw new ArgumentNullException(nameof(layout));
>>>>>>> 85a73370
            var result = new StringBuilder();
            var values = row.Values;
            for (var i = 0; i < layout.FieldCount; i++)
            {
                if (i > 0)
                {
                    result.Append(properties.Separator);
                }

                if ((values != null) && (values[i] != null))
                {
                    var field = layout[i];
                    switch (field.DataType)
                    {
                        case DataType.Binary:
                        {
                            var str = Base64.NoPadding.Encode((byte[]) values[i]);
                            result.Append(str);
                            break;
                        }
                        case DataType.Bool:
                        case DataType.Int8:
                        case DataType.Int16:
                        case DataType.Int32:
                        case DataType.Int64:
                        case DataType.UInt8:
                        case DataType.UInt16:
                        case DataType.UInt32:
                        case DataType.UInt64:
                        {
                            if (!properties.SaveDefaultValues && values[i].Equals(0))
                            {
                                break;
                            }

                            var str = values[i].ToString();
                            result.Append(str);
                            break;
                        }
                        case DataType.Char:
                        {
                            if (!properties.SaveDefaultValues && values[i].Equals((char) 0))
                            {
                                break;
                            }

                            var str = values[i].ToString();
                            result.Append(str);
                            break;
                        }
                        case DataType.Decimal:
                        {
                            if (!properties.SaveDefaultValues && values[i].Equals(0m))
                            {
                                break;
                            }

                            var value = (decimal) values[i];
                            result.Append(value.ToString(provider));
                            break;
                        }
                        case DataType.Single:
                        {
                            if (!properties.SaveDefaultValues && values[i].Equals(0f))
                            {
                                break;
                            }

                            var value = (float) values[i];
                            result.Append(value.ToString("R", provider));
                            break;
                        }
                        case DataType.Double:
                        {
                            if (!properties.SaveDefaultValues && values[i].Equals(0d))
                            {
                                break;
                            }

                            var value = (double) values[i];
                            result.Append(value.ToString("R", provider));
                            break;
                        }
                        case DataType.TimeSpan:
                        {
                            if (!properties.SaveDefaultValues && values[i].Equals(TimeSpan.Zero))
                            {
                                break;
                            }

                            var str = field.GetString(values[i], $"{properties.StringMarker}", provider);
                            result.Append(str);
                            break;
                        }
                        case DataType.DateTime:
                        {
                            if (!properties.SaveDefaultValues && values[i].Equals(new DateTime(0)))
                            {
                                break;
                            }

                            string str;
                            if (properties.DateTimeFormat != null)
                            {
                                str = ((DateTime) values[i]).ToString(properties.DateTimeFormat, provider);
                            }
                            else
                            {
                                str = field.GetString(values[i], $"{properties.StringMarker}", provider);
                            }

                            result.Append(str);
                            break;
                        }
                        case DataType.User:
                        case DataType.String:
                        {
                            if (!properties.SaveDefaultValues && values[i].Equals(string.Empty))
                            {
                                break;
                            }

                            var str = values[i] == null ? string.Empty : values[i].ToString();
                            str = str.EscapeUtf8();
                            if (properties.StringMarker.HasValue)
                            {
                                str = str.Replace($"{properties.StringMarker}", $"{properties.StringMarker}{properties.StringMarker}");
                                result.Append(properties.StringMarker);
                            }

                            if (str.Length == 0)
                            {
                                result.Append(' ');
                            }
                            else
                            {
                                if (properties.StringMarker.HasValue)
                                {
                                    if (str.StartsWith(properties.StringMarker.ToString(), StringComparison.Ordinal))
                                    {
                                        result.Append(' ');
                                    }
                                }

                                result.Append(str);
                                if (properties.StringMarker.HasValue)
                                {
                                    if (str.EndsWith(properties.StringMarker.ToString(), StringComparison.Ordinal))
                                    {
                                        result.Append(' ');
                                    }
                                }
                            }

                            if (properties.StringMarker.HasValue)
                            {
                                result.Append(properties.StringMarker);
                            }

                            break;
                        }
                        case DataType.Enum:
                        {
<<<<<<< HEAD
                            if (!properties.SaveDefaultValues && Convert.ToInt32(values[i], provider).Equals(0))
=======
                            if (!properties.SaveDefaultValues && Convert.ToInt32(values[i]).Equals(0))
>>>>>>> 85a73370
                            {
                                break;
                            }

                            var str = values[i].ToString();
                            result.Append(str);
                            break;
                        }
                        default:
                            throw new NotImplementedException($"DataType {layout[i].DataType} is not implemented!");
                    }
                }
            }

            return result.ToString();
        }

        /// <summary>Creates a new csv file with the specified name and writes the whole table.</summary>
        /// <param name="table">Table to write to the csv file.</param>
        /// <param name="fileName">File name of the csv file.</param>
        /// <param name="properties">Properties of the csv file.</param>
        public static void WriteTable(ITable table, string fileName, CsvProperties properties = default)
        {
            if (table == null)
            {
                throw new ArgumentNullException(nameof(table));
            }

            var writer = new CsvWriter(table.Layout, fileName, properties);
            try
            {
                writer.Write(table);
            }
            finally
            {
                writer.Close();
            }
        }

        /// <summary>Creates a new csv file with the specified name and writes the whole table.</summary>
        /// <param name="table">Table to write to the csv file.</param>
        /// <param name="stream">The stream to write to.</param>
        /// <param name="properties">Properties of the csv file.</param>
        public static void WriteTable(ITable table, Stream stream, CsvProperties properties = default)
        {
            if (table == null)
            {
                throw new ArgumentNullException(nameof(table));
            }

            var writer = new CsvWriter(table.Layout, stream, properties);
            try
            {
                writer.Write(table);
            }
            finally
            {
                writer.Close();
            }
        }

        /// <summary>Creates a new csv file with the specified name and writes the whole table.</summary>
        /// <param name="rows">Rows to write to the csv file.</param>
        /// <param name="fileName">File name of the csv file.</param>
        /// <param name="properties">Properties of the csv file.</param>
        /// <typeparam name="TStruct">Structure type.</typeparam>
        public static void WriteRows<TStruct>(IEnumerable<TStruct> rows, string fileName, CsvProperties properties = default)
            where TStruct : struct
        {
            var layout = RowLayout.CreateTyped(typeof(TStruct));
            var writer = new CsvWriter(layout, fileName, properties);
            try
            {
                writer.Write(rows);
            }
            finally
            {
                writer.Close();
            }
        }

        /// <summary>Creates a new csv file with the specified name and writes the whole table.</summary>
        /// <param name="rows">Table to write to the csv file.</param>
        /// <param name="fileName">File name of the csv file.</param>
        /// <param name="properties">Properties of the csv file.</param>
        /// <typeparam name="TStruct">Structure type.</typeparam>
        public static void WriteAlien<TStruct>(IEnumerable<TStruct> rows, string fileName, CsvProperties properties = default)
            where TStruct : struct
        {
            var layout = RowLayout.CreateAlien(typeof(TStruct), false);
            var writer = new CsvWriter(layout, fileName, properties);
            try
            {
                writer.Write(rows);
            }
            finally
            {
                writer.Close();
            }
        }

        #endregion

        #region instance functions

        /// <summary>Writes a row to the file.</summary>
        /// <param name="row">The row to write.</param>
        /// <typeparam name="TStruct">Structure type.</typeparam>
        public void Write<TStruct>(TStruct row)
            where TStruct : struct
            => WriteRow(new Row(Layout, Layout.GetValues(row), false));

        /// <summary>Writes a row to the file.</summary>
        /// <param name="row">Row to write.</param>
        public void WriteRow(Row row)
            => writer.WriteLine(RowToString(Properties, Layout, row));

        /// <summary>Writes a number of rows to the file.</summary>
        /// <param name="table">Table to write.</param>
        /// <typeparam name="TStruct">Structure type.</typeparam>
        public void Write<TStruct>(IEnumerable<TStruct> table)
            where TStruct : struct
        {
            if (table == null)
            {
                throw new ArgumentNullException(nameof(table));
            }

            foreach (var row in table)
            {
                Write(row);
            }
        }

        /// <summary>Writes a number of rows to the file.</summary>
        /// <param name="table">Table to write.</param>
        public void WriteRows(IEnumerable<Row> table)
        {
            if (table == null)
            {
                throw new ArgumentNullException(nameof(table));
            }

            foreach (var row in table)
            {
                WriteRow(row);
            }
        }

        /// <summary>Writes a full table of rows to the file.</summary>
        /// <param name="table">Table to write.</param>
        public void Write(ITable table)
        {
            if (table == null)
            {
                throw new ArgumentNullException(nameof(table));
            }

            foreach (var row in table.GetRows())
            {
                WriteRow(row);
            }
        }

        /// <summary>Closes the writer and the stream.</summary>
        public void Close()
        {
            if (CloseBaseStream)
            {
                writer?.Close();
            }

            writer = null;
        }

        /// <inheritdoc />
        public void Dispose() { Dispose(true); }

        #endregion
    }
}<|MERGE_RESOLUTION|>--- conflicted
+++ resolved
@@ -128,7 +128,6 @@
         /// <returns>Returns a new string representing the row.</returns>
         public static string RowToString(CsvProperties properties, RowLayout layout, Row row)
         {
-<<<<<<< HEAD
             return RowToString(properties, layout, row, null);
         }
 
@@ -141,10 +140,6 @@
         public static string RowToString(CsvProperties properties, RowLayout layout, Row row, IFormatProvider provider)
         {
             if (provider == null) provider = properties.Format;
-=======
-            if (row == null) throw new ArgumentNullException(nameof(row));
-            if (layout == null) throw new ArgumentNullException(nameof(layout));
->>>>>>> 85a73370
             var result = new StringBuilder();
             var values = row.Values;
             for (var i = 0; i < layout.FieldCount; i++)
@@ -308,11 +303,7 @@
                         }
                         case DataType.Enum:
                         {
-<<<<<<< HEAD
                             if (!properties.SaveDefaultValues && Convert.ToInt32(values[i], provider).Equals(0))
-=======
-                            if (!properties.SaveDefaultValues && Convert.ToInt32(values[i]).Equals(0))
->>>>>>> 85a73370
                             {
                                 break;
                             }
