--- conflicted
+++ resolved
@@ -68,15 +68,9 @@
   </ItemGroup>
   <!-- nuget packages -->
   <ItemGroup>
-<<<<<<< HEAD
     <PackageReference Include="Cave.Extensions" Version="2.0.1" />
     <PackageReference Include="Cave.IO" Version="2.0.1" />
     <PackageReference Include="Microsoft.CodeAnalysis.FxCopAnalyzers" Version="3.0.0">
-=======
-    <PackageReference Include="Cave.IO" Version="2.0.0" />
-    <PackageReference Include="Cave.Extensions" Version="2.0.0" />
-    <PackageReference Include="Microsoft.SourceLink.GitHub" Version="1.0.0">
->>>>>>> 1ac368d1
       <PrivateAssets>all</PrivateAssets>
       <IncludeAssets>runtime; build; native; contentfiles; analyzers; buildtransitive</IncludeAssets>
     </PackageReference>
